#!/usr/bin/python3
"""
Train a KeraSTS model on the Answer Sentence Selection task.

Usage: tools/anssel_train.py MODEL TRAINDATA VALDATA [PARAM=VALUE]...

Example: tools/anssel_train.py cnn data/anssel/wang/train-all.csv data/anssel/wang/dev.csv inp_e_dropout=1/2

This applies the given text similarity model to the anssel task.
Extra input pre-processing is done:
Rather than relying on the hack of using the word overlap counts as additional
features for final classification, individual tokens are annotated by overlap
features and that's passed to the model along with the embeddings.

Final comparison of summary embeddings is by default performed by
a multi-layered perceptron with elementwise products and sums as the input,
while the Ranknet loss function is used as an objective.  You may also try
e.g. dot-product (non-normalized cosine similarity) and binary crossentropy
or ranksvm as loss function, but it doesn't seem to make a lot of difference.

Prerequisites:
    * Get glove.6B.300d.txt from http://nlp.stanford.edu/projects/glove/
"""

from __future__ import print_function
from __future__ import division

import importlib
import sys
import os.path
import pickle

from keras.callbacks import EarlyStopping, ModelCheckpoint
from keras.layers.core import Activation, Dropout
from keras.layers.recurrent import SimpleRNN, GRU, LSTM
from keras.models import Graph
import numpy as np

import pysts.embedding as emb
import pysts.eval as ev
import pysts.loader as loader
import pysts.nlp as nlp
from pysts.hyperparam import hash_params
from pysts.vocab import Vocabulary

from pysts.kerasts import graph_input_anssel
import pysts.kerasts.blocks as B
from pysts.kerasts.callbacks import AnsSelCB
from pysts.kerasts.objectives import ranknet, ranksvm, cicerons_1504
import models  # importlib python3 compatibility requirement


s0pad = 60
s1pad = 60


def load_set(fname, vocab=None, s0pad=s0pad, s1pad=s1pad, cache_dir=None):
    """ Caching: If cache_dir is set: it tries to load finished dataset from it 
        (filename of cache is hash of fname), and if that fails, it will compute 
        dataset and try to save it."""
    save_cache = False
    if cache_dir:
        fname_abs = os.path.abspath(fname)
        from hashlib import md5
        cache_filename = "%s/%s.p" % (cache_dir, md5(fname_abs.encode("utf-8")).hexdigest())

        try:
            with open(cache_filename, "rb") as f:
                return pickle.load(f)
        except (IOError, TypeError, KeyError):
            save_cache=True

    s0, s1, y, t = loader.load_anssel(fname)
    # TODO: Make use of the t-annotations

    if vocab is None:
        vocab = Vocabulary(s0 + s1)

    si0 = vocab.vectorize(s0, spad=s0pad)
    si1 = vocab.vectorize(s1, spad=s1pad)
    f0, f1 = nlp.sentence_flags(s0, s1, s0pad, s1pad)
    gr = graph_input_anssel(si0, si1, y, f0, f1, s0, s1)

    if save_cache:
        with open(cache_filename, "wb") as f:
            pickle.dump((s0, s1, y, vocab, gr), f)
            print("save")

    return (s0, s1, y, vocab, gr)


def config(module_config, params):
    c = dict()
    c['embdim'] = 300
    c['inp_e_dropout'] = 1/2
    c['inp_w_dropout'] = 0
    c['e_add_flags'] = True

    c['ptscorer'] = B.mlp_ptscorer
    c['mlpsum'] = 'sum'
    c['Ddim'] = 1

    c['loss'] = ranknet
    c['balance_class'] = False
    c['batch_size'] = 160
    c['nb_epoch'] = 16
    c['epoch_fract'] = 1/4
    module_config(c)

    for p in params:
        k, v = p.split('=')
        c[k] = eval(v)

    ps, h = hash_params(c)
    return c, ps, h


def prep_model(glove, vocab, module_prep_model, c, oact, s0pad, s1pad):
    # Input embedding and encoding
    model = Graph()
    N = B.embedding(model, glove, vocab, s0pad, s1pad, c['inp_e_dropout'], c['inp_w_dropout'], add_flags=c['e_add_flags'])

    # Sentence-aggregate embeddings
    final_outputs = module_prep_model(model, N, s0pad, s1pad, c)

    # Measurement

    if c['ptscorer'] == '1':
        # special scoring mode just based on the answer
        # (assuming that the question match is carried over to the answer
        # via attention or another mechanism)
        ptscorer = B.cat_ptscorer
        final_outputs = final_outputs[1]
    else:
        ptscorer = c['ptscorer']

    kwargs = dict()
    if ptscorer == B.mlp_ptscorer:
        kwargs['sum_mode'] = c['mlpsum']
    model.add_node(name='scoreS', input=ptscorer(model, final_outputs, c['Ddim'], N, c['l2reg'], **kwargs),
                   layer=Activation(oact))
    model.add_output(name='score', input='scoreS')
    return model


def build_model(glove, vocab, module_prep_model, c, s0pad=s0pad, s1pad=s1pad, optimizer='adam', fix_layers=[], do_compile=True):
    if c['ptscorer'] is None:
        # non-neural model
        return module_prep_model(vocab, c)

    if c['loss'] == 'binary_crossentropy':
        oact = 'sigmoid'
    else:
        # ranking losses require wide output domain
        oact = 'linear'

    model = prep_model(glove, vocab, module_prep_model, c, oact, s0pad, s1pad)

    for lname in fix_layers:
        model.nodes[lname].trainable = False

    if do_compile:
        model.compile(loss={'score': c['loss']}, optimizer=optimizer)
    return model


def train_and_eval(runid, module_prep_model, c, glove, vocab, gr, s0, grt, s0t, s0pad=s0pad, s1pad=s1pad, do_eval=True):
    print('Model')
    model = build_model(glove, vocab, module_prep_model, c, s0pad=s0pad, s1pad=s1pad)

    print('Training')
    if c.get('balance_class', False):
        one_ratio = np.sum(gr['score'] == 1) / len(gr['score'])
        class_weight = {'score': {0: one_ratio, 1: 0.5}}
    else:
        class_weight = {}
    # XXX: samples_per_epoch is in brmson/keras fork, TODO fit_generator()?
    model.fit(gr, validation_data=grt,
              callbacks=[AnsSelCB(s0t, grt),
                         ModelCheckpoint('weights-'+runid+'-bestval.h5', save_best_only=True, monitor='mrr', mode='max'),
                         EarlyStopping(monitor='mrr', mode='max', patience=4)],
              class_weight=class_weight,
              batch_size=c['batch_size'], nb_epoch=c['nb_epoch'], samples_per_epoch=int(len(s0)*c['epoch_fract']))
    model.save_weights('weights-'+runid+'-final.h5', overwrite=True)
    if c['ptscorer'] is None:
        model.save_weights('weights-'+runid+'-bestval.h5', overwrite=True)
    model.load_weights('weights-'+runid+'-bestval.h5')

    if do_eval:
        print('Predict&Eval (best epoch)')
        ev.eval_anssel(model.predict(gr)['score'][:,0], s0, gr['score'], 'Train')
        ev.eval_anssel(model.predict(grt)['score'][:,0], s0t, grt['score'], 'Val')
    return model


if __name__ == "__main__":
    modelname, trainf, valf = sys.argv[1:4]
    params = sys.argv[4:]

    module = importlib.import_module('.'+modelname, 'models')
    conf, ps, h = config(module.config, params)

    runid = '%s-%x' % (modelname, h)
    print('RunID: %s  (%s)' % (runid, ps))

<<<<<<< HEAD
    if conf['embdim'] is not None:
        print('GloVe')
        glove = emb.GloVe(N=conf['embdim'])
    else:
        glove = None

=======
    print('GloVe')
    glove = emb.GloVe(N=conf['embdim'])
>>>>>>> 8e38e06b
    print('Dataset')
    s0, s1, y, vocab, gr = load_set(trainf, cache_dir=conf.get("cache_dir"))
    s0t, s1t, yt, _, grt = load_set(valf, cache_dir=conf.get("cache_dir"))

    train_and_eval(runid, module.prep_model, conf, glove, vocab, gr, s0, grt, s0t)<|MERGE_RESOLUTION|>--- conflicted
+++ resolved
@@ -203,17 +203,12 @@
     runid = '%s-%x' % (modelname, h)
     print('RunID: %s  (%s)' % (runid, ps))
 
-<<<<<<< HEAD
     if conf['embdim'] is not None:
         print('GloVe')
         glove = emb.GloVe(N=conf['embdim'])
     else:
         glove = None
 
-=======
-    print('GloVe')
-    glove = emb.GloVe(N=conf['embdim'])
->>>>>>> 8e38e06b
     print('Dataset')
     s0, s1, y, vocab, gr = load_set(trainf, cache_dir=conf.get("cache_dir"))
     s0t, s1t, yt, _, grt = load_set(valf, cache_dir=conf.get("cache_dir"))
