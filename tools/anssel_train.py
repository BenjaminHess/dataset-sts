#!/usr/bin/python3
"""
Train a KeraSTS model on the Answer Sentence Selection task.

Usage: tools/anssel_train.py MODEL TRAINDATA VALDATA [PARAM=VALUE]...

Example: tools/anssel_train.py cnn data/anssel/wang/train-all.csv data/anssel/wang/dev.csv inp_e_dropout=1/2

This applies the given text similarity model to the anssel task.
Extra input pre-processing is done:
Rather than relying on the hack of using the word overlap counts as additional
features for final classification, individual tokens are annotated by overlap
features and that's passed to the model along with the embeddings.

Final comparison of summary embeddings is by default performed by
a multi-layered perceptron with elementwise products and sums as the input,
while the Ranknet loss function is used as an objective.  You may also try
e.g. dot-product (non-normalized cosine similarity) and binary crossentropy
or ranksvm as loss function, but it doesn't seem to make a lot of difference.

Prerequisites:
    * Get glove.6B.300d.txt from http://nlp.stanford.edu/projects/glove/
"""

from __future__ import print_function
from __future__ import division

import importlib
import sys
import os.path
import pickle

from keras.callbacks import EarlyStopping, ModelCheckpoint
from keras.layers.core import Activation, Dropout
from keras.layers.recurrent import SimpleRNN, GRU, LSTM
from keras.models import Graph
import numpy as np

import pysts.embedding as emb
import pysts.eval as ev
import pysts.loader as loader
import pysts.nlp as nlp
from pysts.hyperparam import hash_params
from pysts.vocab import Vocabulary

from pysts.kerasts import graph_input_anssel
import pysts.kerasts.blocks as B
from pysts.kerasts.callbacks import AnsSelCB
from pysts.kerasts.objectives import ranknet, ranksvm, cicerons_1504
import models  # importlib python3 compatibility requirement


s0pad = 60
s1pad = 60


<<<<<<< HEAD
def load_set(fname, vocab=None, skip_oneclass=True):
    s0, s1, y, t = loader.load_anssel(fname, skip_oneclass=skip_oneclass)
=======
def load_set(fname, vocab=None, s0pad=s0pad, s1pad=s1pad, cache_dir=None):
    """ Caching: If cache_dir is set: it tries to load finished dataset from it 
        (filename of cache is hash of fname), and if that fails, it will compute 
        dataset and try to save it."""
    save_cache = False
    if cache_dir:
        fname_abs = os.path.abspath(fname)
        from hashlib import md5
        cache_filename = "%s/%s.p" % (cache_dir, md5(fname_abs.encode("utf-8")).hexdigest())

        try:
            with open(cache_filename, "rb") as f:
                return pickle.load(f)
        except (IOError, TypeError, KeyError):
            save_cache=True

    s0, s1, y, t = loader.load_anssel(fname)
>>>>>>> f2967dc7
    # TODO: Make use of the t-annotations

    if vocab is None:
        vocab = Vocabulary(s0 + s1)

    si0 = vocab.vectorize(s0, spad=s0pad)
    si1 = vocab.vectorize(s1, spad=s1pad)
    f0, f1 = nlp.sentence_flags(s0, s1, s0pad, s1pad)
    gr = graph_input_anssel(si0, si1, y, f0, f1, s0, s1)

    if save_cache:
        with open(cache_filename, "wb") as f:
            pickle.dump((s0, s1, y, vocab, gr), f)
            print("save")

    return (s0, s1, y, vocab, gr)


def config(module_config, params):
    c = dict()
    c['embdim'] = 300
    c['inp_e_dropout'] = 1/2
    c['inp_w_dropout'] = 0
    c['e_add_flags'] = True

    c['ptscorer'] = B.mlp_ptscorer
    c['mlpsum'] = 'sum'
    c['Ddim'] = 1

    c['loss'] = ranknet
    c['balance_class'] = False
    c['batch_size'] = 160
    c['nb_epoch'] = 16
    c['epoch_fract'] = 1/4
    module_config(c)

    for p in params:
        k, v = p.split('=')
        c[k] = eval(v)

    ps, h = hash_params(c)
    return c, ps, h


def prep_model(glove, vocab, module_prep_model, c, oact, s0pad, s1pad):
    # Input embedding and encoding
    model = Graph()
    N = B.embedding(model, glove, vocab, s0pad, s1pad, c['inp_e_dropout'], c['inp_w_dropout'], add_flags=c['e_add_flags'])

    # Sentence-aggregate embeddings
    final_outputs = module_prep_model(model, N, s0pad, s1pad, c)

    # Measurement

    if c['ptscorer'] == '1':
        # special scoring mode just based on the answer
        # (assuming that the question match is carried over to the answer
        # via attention or another mechanism)
        ptscorer = B.cat_ptscorer
        final_outputs = final_outputs[1]
    else:
        ptscorer = c['ptscorer']

    kwargs = dict()
    if ptscorer == B.mlp_ptscorer:
        kwargs['sum_mode'] = c['mlpsum']
    model.add_node(name='scoreS', input=ptscorer(model, final_outputs, c['Ddim'], N, c['l2reg'], **kwargs),
                   layer=Activation(oact))
    model.add_output(name='score', input='scoreS')
    return model


def build_model(glove, vocab, module_prep_model, c, s0pad=s0pad, s1pad=s1pad, optimizer='adam', fix_layers=[], do_compile=True):
    if c['ptscorer'] is None:
        # non-neural model
        return module_prep_model(vocab, c)

    if c['loss'] == 'binary_crossentropy':
        oact = 'sigmoid'
    else:
        # ranking losses require wide output domain
        oact = 'linear'

    model = prep_model(glove, vocab, module_prep_model, c, oact, s0pad, s1pad)

    for lname in fix_layers:
        model.nodes[lname].trainable = False

    if do_compile:
        model.compile(loss={'score': c['loss']}, optimizer=optimizer)
    return model


def train_and_eval(runid, module_prep_model, c, glove, vocab, gr, s0, grt, s0t, s0pad=s0pad, s1pad=s1pad, do_eval=True):
    print('Model')
    model = build_model(glove, vocab, module_prep_model, c, s0pad=s0pad, s1pad=s1pad)

    print('Training')
    if c.get('balance_class', False):
        one_ratio = np.sum(gr['score'] == 1) / len(gr['score'])
        class_weight = {'score': {0: one_ratio, 1: 0.5}}
    else:
        class_weight = {}
    # XXX: samples_per_epoch is in brmson/keras fork, TODO fit_generator()?
    model.fit(gr, validation_data=grt,
              callbacks=[AnsSelCB(s0t, grt),
                         ModelCheckpoint('weights-'+runid+'-bestval.h5', save_best_only=True, monitor='mrr', mode='max'),
                         EarlyStopping(monitor='mrr', mode='max', patience=4)],
              class_weight=class_weight,
              batch_size=c['batch_size'], nb_epoch=c['nb_epoch'], samples_per_epoch=int(len(s0)*c['epoch_fract']))
    model.save_weights('weights-'+runid+'-final.h5', overwrite=True)
    if c['ptscorer'] is None:
        model.save_weights('weights-'+runid+'-bestval.h5', overwrite=True)
    model.load_weights('weights-'+runid+'-bestval.h5')

    if do_eval:
        print('Predict&Eval (best epoch)')
        ev.eval_anssel(model.predict(gr)['score'][:,0], s0, gr['score'], 'Train')
        ev.eval_anssel(model.predict(grt)['score'][:,0], s0t, grt['score'], 'Val')
    return model


if __name__ == "__main__":
    modelname, trainf, valf = sys.argv[1:4]
    params = sys.argv[4:]

    module = importlib.import_module('.'+modelname, 'models')
    conf, ps, h = config(module.config, params)

    runid = '%s-%x' % (modelname, h)
    print('RunID: %s  (%s)' % (runid, ps))

    if conf['embdim'] is not None:
        print('GloVe')
        glove = emb.GloVe(N=conf['embdim'])
    else:
        glove = None

    print('Dataset')
    s0, s1, y, vocab, gr = load_set(trainf, cache_dir=conf.get("cache_dir"))
    s0t, s1t, yt, _, grt = load_set(valf, cache_dir=conf.get("cache_dir"))

    train_and_eval(runid, module.prep_model, conf, glove, vocab, gr, s0, grt, s0t)<|MERGE_RESOLUTION|>--- conflicted
+++ resolved
@@ -54,11 +54,7 @@
 s1pad = 60
 
 
-<<<<<<< HEAD
-def load_set(fname, vocab=None, skip_oneclass=True):
-    s0, s1, y, t = loader.load_anssel(fname, skip_oneclass=skip_oneclass)
-=======
-def load_set(fname, vocab=None, s0pad=s0pad, s1pad=s1pad, cache_dir=None):
+def load_set(fname, vocab=None, s0pad=s0pad, s1pad=s1pad, cache_dir=None, skip_oneclass=True):
     """ Caching: If cache_dir is set: it tries to load finished dataset from it 
         (filename of cache is hash of fname), and if that fails, it will compute 
         dataset and try to save it."""
@@ -74,8 +70,7 @@
         except (IOError, TypeError, KeyError):
             save_cache=True
 
-    s0, s1, y, t = loader.load_anssel(fname)
->>>>>>> f2967dc7
+    s0, s1, y, t = loader.load_anssel(fname, skip_oneclass=skip_oneclass)
     # TODO: Make use of the t-annotations
 
     if vocab is None:
