#!/usr/bin/python3
"""
Train a KeraSTS model on the Answer Sentence Selection task.

Usage: tools/anssel_train.py MODEL TRAINDATA VALDATA [PARAM=VALUE]...

Example: tools/anssel_train.py cnn data/anssel/wang/train-all.csv data/anssel/wang/dev.csv inp_e_dropout=1/2

This applies the given text similarity model to the anssel task.
Extra input pre-processing is done:
Rather than relying on the hack of using the word overlap counts as additional
features for final classification, individual tokens are annotated by overlap
features and that's passed to the model along with the embeddings.

Final comparison of summary embeddings is by default performed by
a multi-layered perceptron with elementwise products and sums as the input,
while the Ranknet loss function is used as an objective.  You may also try
e.g. dot-product (non-normalized cosine similarity) and binary crossentropy
or ranksvm as loss function, but it doesn't seem to make a lot of difference.

Prerequisites:
    * Get glove.6B.300d.txt from http://nlp.stanford.edu/projects/glove/
"""

from __future__ import print_function
from __future__ import division

import importlib
import sys
import os.path
import pickle

from keras.callbacks import EarlyStopping, ModelCheckpoint
from keras.layers.core import Activation, Dropout
from keras.layers.recurrent import SimpleRNN, GRU, LSTM
from keras.models import Graph
import numpy as np

import pysts.embedding as emb
import pysts.eval as ev
import pysts.loader as loader
import pysts.nlp as nlp
from pysts.hyperparam import hash_params
from pysts.vocab import Vocabulary

from pysts.kerasts import graph_input_anssel
import pysts.kerasts.blocks as B
from pysts.kerasts.callbacks import AnsSelCB
from pysts.kerasts.objectives import ranknet, ranksvm, cicerons_1504
import models  # importlib python3 compatibility requirement


s0pad = 60
s1pad = 60


<<<<<<< HEAD
def load_set(fname, vocab=None, s0pad=s0pad, s1pad=s1pad):
=======
def load_set(fname, vocab=None, cache_dir=None):
    """ Caching: If cache_dir is set: it tries to load finished dataset from it 
        (filename of cache is hash of fname), and if that fails, it will compute 
        dataset and try to save it."""
    save_cache = False
    if cache_dir:
        fname_abs = os.path.abspath(fname)
        from hashlib import md5
        cache_filename = "%s/%s.p" % (cache_dir, md5(fname_abs.encode("utf-8")).hexdigest())

        try:
            with open(cache_filename, "rb") as f:
                obj = pickle.load(f)

                s0, s1, y, vocab, gr = obj["s0"], obj["s1"], obj["y"], obj["vocab"], obj["gr"]
                return (s0, s1, y, vocab, gr)
        except (IOError, TypeError, KeyError):
            save_cache=True
    
>>>>>>> a34dc64c
    s0, s1, y, t = loader.load_anssel(fname)
    # TODO: Make use of the t-annotations

    if vocab is None:
        vocab = Vocabulary(s0 + s1)

    si0 = vocab.vectorize(s0, spad=s0pad)
    si1 = vocab.vectorize(s1, spad=s1pad)
    f0, f1 = nlp.sentence_flags(s0, s1, s0pad, s1pad)
    gr = graph_input_anssel(si0, si1, y, f0, f1, s0, s1)

    if save_cache:
        with open(cache_filename, "wb") as f:
            obj = {"s0": s0, "s1": s1, "y": y, "vocab": vocab, "gr": gr}
            pickle.dump(obj, f)

    return (s0, s1, y, vocab, gr)


def config(module_config, params):
    c = dict()
    c['embdim'] = 300
    c['inp_e_dropout'] = 1/2
    c['inp_w_dropout'] = 0
    c['e_add_flags'] = True

    c['ptscorer'] = B.mlp_ptscorer
    c['mlpsum'] = 'sum'
    c['Ddim'] = 1

    c['loss'] = ranknet
    c['balance_class'] = False
    c['batch_size'] = 160
    c['nb_epoch'] = 16
    c['epoch_fract'] = 1/4
    module_config(c)

    for p in params:
        k, v = p.split('=')
        c[k] = eval(v)

    ps, h = hash_params(c)
    return c, ps, h


def prep_model(glove, vocab, module_prep_model, c, oact, s0pad, s1pad):
    # Input embedding and encoding
    model = Graph()
    N = B.embedding(model, glove, vocab, s0pad, s1pad, c['inp_e_dropout'], c['inp_w_dropout'], add_flags=c['e_add_flags'])

    # Sentence-aggregate embeddings
    final_outputs = module_prep_model(model, N, s0pad, s1pad, c)

    # Measurement

    if c['ptscorer'] == '1':
        # special scoring mode just based on the answer
        # (assuming that the question match is carried over to the answer
        # via attention or another mechanism)
        ptscorer = B.cat_ptscorer
        final_outputs = final_outputs[1]
    else:
        ptscorer = c['ptscorer']

    kwargs = dict()
    if ptscorer == B.mlp_ptscorer:
        kwargs['sum_mode'] = c['mlpsum']
    model.add_node(name='scoreS', input=ptscorer(model, final_outputs, c['Ddim'], N, c['l2reg'], **kwargs),
                   layer=Activation(oact))
    model.add_output(name='score', input='scoreS')
    return model


def build_model(glove, vocab, module_prep_model, c, s0pad=s0pad, s1pad=s1pad, optimizer='adam', fix_layers=[], do_compile=True):
    if c['ptscorer'] is None:
        # non-neural model
        return module_prep_model(vocab, c)

    if c['loss'] == 'binary_crossentropy':
        oact = 'sigmoid'
    else:
        # ranking losses require wide output domain
        oact = 'linear'

    model = prep_model(glove, vocab, module_prep_model, c, oact, s0pad, s1pad)

    for lname in fix_layers:
        model.nodes[lname].trainable = False

    if do_compile:
        model.compile(loss={'score': c['loss']}, optimizer=optimizer)
    return model


def train_and_eval(runid, module_prep_model, c, glove, vocab, gr, s0, grt, s0t, s0pad=s0pad, s1pad=s1pad, do_eval=True):
    print('Model')
    model = build_model(glove, vocab, module_prep_model, c, s0pad=s0pad, s1pad=s1pad)

    print('Training')
    if c.get('balance_class', False):
        one_ratio = np.sum(gr['score'] == 1) / len(gr['score'])
        class_weight = {'score': {0: one_ratio, 1: 0.5}}
    else:
        class_weight = {}
    # XXX: samples_per_epoch is in brmson/keras fork, TODO fit_generator()?
    model.fit(gr, validation_data=grt,
              callbacks=[AnsSelCB(s0t, grt),
                         ModelCheckpoint('weights-'+runid+'-bestval.h5', save_best_only=True, monitor='mrr', mode='max'),
                         EarlyStopping(monitor='mrr', mode='max', patience=4)],
              class_weight=class_weight,
              batch_size=c['batch_size'], nb_epoch=c['nb_epoch'], samples_per_epoch=int(len(s0)*c['epoch_fract']))
    model.save_weights('weights-'+runid+'-final.h5', overwrite=True)
    if c['ptscorer'] is None:
        model.save_weights('weights-'+runid+'-bestval.h5', overwrite=True)
    model.load_weights('weights-'+runid+'-bestval.h5')

    if do_eval:
        print('Predict&Eval (best epoch)')
        ev.eval_anssel(model.predict(gr)['score'][:,0], s0, gr['score'], 'Train')
        ev.eval_anssel(model.predict(grt)['score'][:,0], s0t, grt['score'], 'Val')
    return model


if __name__ == "__main__":
    modelname, trainf, valf = sys.argv[1:4]
    params = sys.argv[4:]

    module = importlib.import_module('.'+modelname, 'models')
    conf, ps, h = config(module.config, params)

    runid = '%s-%x' % (modelname, h)
    print('RunID: %s  (%s)' % (runid, ps))

    if conf['embdim'] is not None:
        print('GloVe')
        glove = emb.GloVe(N=conf['embdim'])
    else:
        glove = None

    print('Dataset')
    s0, s1, y, vocab, gr = load_set(trainf, cache_dir=conf.get("cache_dir"))
    s0t, s1t, yt, _, grt = load_set(valf, cache_dir=conf.get("cache_dir"))

    train_and_eval(runid, module.prep_model, conf, glove, vocab, gr, s0, grt, s0t)<|MERGE_RESOLUTION|>--- conflicted
+++ resolved
@@ -54,10 +54,7 @@
 s1pad = 60
 
 
-<<<<<<< HEAD
-def load_set(fname, vocab=None, s0pad=s0pad, s1pad=s1pad):
-=======
-def load_set(fname, vocab=None, cache_dir=None):
+def load_set(fname, vocab=None, s0pad=s0pad, s1pad=s1pad, cache_dir=None):
     """ Caching: If cache_dir is set: it tries to load finished dataset from it 
         (filename of cache is hash of fname), and if that fails, it will compute 
         dataset and try to save it."""
@@ -75,8 +72,7 @@
                 return (s0, s1, y, vocab, gr)
         except (IOError, TypeError, KeyError):
             save_cache=True
-    
->>>>>>> a34dc64c
+
     s0, s1, y, t = loader.load_anssel(fname)
     # TODO: Make use of the t-annotations
 
