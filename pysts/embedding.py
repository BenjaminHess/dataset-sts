"""
A toolkit you may find useful for mapping sentences to embeddings.

Download and unzip the standard GloVe embeddings to use this.

<<<<<<< HEAD
FIXME - there's no reason why word2vec wouldn't work too. Rename the class!
=======
Uses unigram/bigram information from the Children Book dataset.
>>>>>>> 8e38e06b
"""


from __future__ import print_function

import numpy as np
import os

<<<<<<< HEAD

class Embedder(object):
    """ Generic embedding interface.
=======
try:
    import skipthoughts
    skipthoughts_available = True
except ImportError:
    skipthoughts_available = False
>>>>>>> 8e38e06b

    Required: attributes g and N """

class Embedder(object):
    """ required: attributes g and N """
    def map_tokens(self, tokens, ndim=2):
        """ for the given list of tokens, return a list of GloVe embeddings,
        or a single plain bag-of-words average embedding if ndim=1.

        Unseen words (that's actually *very* rare) are mapped to 0-vectors. """
        gtokens = [self.g[t] for t in tokens if t in self.g]
        if not gtokens:
            return np.zeros((1, self.N)) if ndim == 2 else np.zeros(self.N)
        gtokens = np.array(gtokens)
        if ndim == 2:
            return gtokens
        else:
            return gtokens.mean(axis=0)

    def map_set(self, ss, ndim=2):
        """ apply map_tokens on a whole set of sentences """
        return [self.map_tokens(s, ndim=ndim) for s in ss]

    def pad_set(self, ss, spad, N=None):
        """ Given a set of sentences transformed to per-word embeddings
        (using glove.map_set()), convert them to a 3D matrix with fixed
        sentence sizes - padded or trimmed to spad embeddings per sentence.

        Output is a tensor of shape (len(ss), spad, N).

        To determine spad, use something like
            np.sort([np.shape(s) for s in s0], axis=0)[-1000]
        so that typically everything fits, but you don't go to absurd lengths
        to accomodate outliers.
        """
        ss2 = []
        if N is None:
            N = self.N
        for s in ss:
            if spad > s.shape[0]:
                if s.ndim == 2:
                    s = np.vstack((s, np.zeros((spad - s.shape[0], N))))
                else:  # pad non-embeddings (e.g. toklabels) too
                    s = np.hstack((s, np.zeros(spad - s.shape[0])))
            elif spad < s.shape[0]:
                s = s[:spad]
            ss2.append(s)
        return np.array(ss2)
<<<<<<< HEAD


class GloVe(Embedder):
    """ A GloVe dictionary and the associated N-dimensional vector space """
    def __init__(self, N=300, glovepath='glove.6B.%dd.txt'):
        """ Load GloVe dictionary from the standard distributed text file.

        Glovepath should contain %d, which is substituted for the embedding
        dimension N. """
        self.N = N
        self.g = dict()
        with open(glovepath % (N,), 'r') as f:
            for line in f:
                l = line.split()
                word = l[0]
                self.g[word] = np.array(l[1:]).astype(float)


class Word2Vec(Embedder):
    """ A word2vec dictionary and the associated N-dimensional vector space """
    def __init__(self, N=300, w2vpath='GoogleNews-vectors-negative%d.bin.gz'):
        """ Load word2vec pretrained dictionary from the binary archive.
        """
        import gensim

        self.g = gensim.models.Word2Vec.load_word2vec_format(w2vpath % (N,), binary=True)
        assert self.N == self.g.vector_size
=======
    
    def load():
        pass

class GloVe(Embedder):
    """ A GloVe dictionary and the associated N-dimensional vector space """
    def __init__(self, N=300, glovepath=None, use_w2v=False):
        """ Load GloVe dictionary from the standard distributed text file.

        Glovepath should contain %d, which is substituted for the embedding
        dimension N.

        It is necessary to call glove.load() before use of dict .g.
        """
        self.glovepath = glovepath
        self.use_w2v = use_w2v
        if use_w2v:
            if not self.glovepath:
                self.glovepath = 'GoogleNews-vectors-negative300.bin'
            # this is not loaded lazily since N is available only after loading.
            import gensim
            self.g = gensim.models.Word2Vec.load_word2vec_format(glovepath, binary=True)
            self.N = self.g.vector_size
        else:
            if not self.glovepath:
                self.glovepath = 'glove.6B.%dd.txt'
            self.N = N

    def load(self):
        if not self.use_w2v:
            self.g = dict()
            with open(self.glovepath % (self.N,), 'r') as f:
                for line in f:
                    l = line.split()
                    word = l[0]
                    self.g[word] = np.array(l[1:]).astype(float)


class SkipThought(Embedder):
    def __init__(self, datadir, uni_bi="combined"):
        """ Embed Skip_Thought vectors, using precomputed model in npy format.

        Args:
            uni_bi: possible values are "uni", "bi" or "combined" determining what kind of embedding should be used.


        todo: is argument ndim working properly?
        """

        import skipthoughts
        self.encode = skipthoughts.encode

        if datadir is None:
            datadir = os.path.realpath('__file__')

        # table for memoizing embeddings
        self.cache_table = {}

        self.uni_bi = uni_bi
        if uni_bi in ("uni", "bi"):
            self.N = 2400
        elif uni_bi == "combined":
            self.N = 4800
        else:
            raise ValueError("uni_bi has invalid value. Valid values: 'uni', 'bi', 'combined'")

    def load(self):
        import skipthoughts
        self.skipthoughts.path_to_models = datadir
        self.skipthoughts.path_to_tables = datadir
        self.skipthoughts.path_to_umodel = skipthoughts.path_to_models + 'uni_skip.npz'
        self.skipthoughts.path_to_bmodel = skipthoughts.path_to_models + 'bi_skip.npz'
        self.st = skipthoughts.load_model()

    def map_tokens(self, tokens, ndim=2):
        """
        Args:
            tokens list of words, together forming a sentence.

        Returns:
            its embedding as a ndarray."""

        assert ndim == 1, "ndim has to be equal to 1 for skipthoughts embedding"

        sentence = " ".join(tokens)
        if sentence in self.cache_table:
            output_vector = self.cache_table[sentence]
        else:
            output_vector, = self.encode(self.st, [sentence, ], verbose=False)
            self.cache_table[sentence] = output_vector
        return output_vector
>>>>>>> 8e38e06b
<|MERGE_RESOLUTION|>--- conflicted
+++ resolved
@@ -3,11 +3,7 @@
 
 Download and unzip the standard GloVe embeddings to use this.
 
-<<<<<<< HEAD
-FIXME - there's no reason why word2vec wouldn't work too. Rename the class!
-=======
-Uses unigram/bigram information from the Children Book dataset.
->>>>>>> 8e38e06b
+Skip-thoughts use unigram/bigram information from the Children Book dataset.
 """
 
 
@@ -16,22 +12,18 @@
 import numpy as np
 import os
 
-<<<<<<< HEAD
-
-class Embedder(object):
-    """ Generic embedding interface.
-=======
 try:
     import skipthoughts
     skipthoughts_available = True
 except ImportError:
     skipthoughts_available = False
->>>>>>> 8e38e06b
+
+
+class Embedder(object):
+    """ Generic embedding interface.
 
     Required: attributes g and N """
 
-class Embedder(object):
-    """ required: attributes g and N """
     def map_tokens(self, tokens, ndim=2):
         """ for the given list of tokens, return a list of GloVe embeddings,
         or a single plain bag-of-words average embedding if ndim=1.
@@ -75,7 +67,9 @@
                 s = s[:spad]
             ss2.append(s)
         return np.array(ss2)
-<<<<<<< HEAD
+
+    def load():
+        pass
 
 
 class GloVe(Embedder):
@@ -87,7 +81,10 @@
         dimension N. """
         self.N = N
         self.g = dict()
-        with open(glovepath % (N,), 'r') as f:
+        self.glovepath = glovepath % (N,)
+
+    def load(self):
+        with open(self.glovepath, 'r') as f:
             for line in f:
                 l = line.split()
                 word = l[0]
@@ -99,47 +96,15 @@
     def __init__(self, N=300, w2vpath='GoogleNews-vectors-negative%d.bin.gz'):
         """ Load word2vec pretrained dictionary from the binary archive.
         """
+        self.N = N
+        self.g = dict()
+        self.w2vpath = w2vpath % (N,)
+
+    def load(self):
         import gensim
 
-        self.g = gensim.models.Word2Vec.load_word2vec_format(w2vpath % (N,), binary=True)
+        self.g = gensim.models.Word2Vec.load_word2vec_format(self.w2vpath, binary=True)
         assert self.N == self.g.vector_size
-=======
-    
-    def load():
-        pass
-
-class GloVe(Embedder):
-    """ A GloVe dictionary and the associated N-dimensional vector space """
-    def __init__(self, N=300, glovepath=None, use_w2v=False):
-        """ Load GloVe dictionary from the standard distributed text file.
-
-        Glovepath should contain %d, which is substituted for the embedding
-        dimension N.
-
-        It is necessary to call glove.load() before use of dict .g.
-        """
-        self.glovepath = glovepath
-        self.use_w2v = use_w2v
-        if use_w2v:
-            if not self.glovepath:
-                self.glovepath = 'GoogleNews-vectors-negative300.bin'
-            # this is not loaded lazily since N is available only after loading.
-            import gensim
-            self.g = gensim.models.Word2Vec.load_word2vec_format(glovepath, binary=True)
-            self.N = self.g.vector_size
-        else:
-            if not self.glovepath:
-                self.glovepath = 'glove.6B.%dd.txt'
-            self.N = N
-
-    def load(self):
-        if not self.use_w2v:
-            self.g = dict()
-            with open(self.glovepath % (self.N,), 'r') as f:
-                for line in f:
-                    l = line.split()
-                    word = l[0]
-                    self.g[word] = np.array(l[1:]).astype(float)
 
 
 class SkipThought(Embedder):
@@ -158,6 +123,7 @@
 
         if datadir is None:
             datadir = os.path.realpath('__file__')
+        self.datadir = self.datadir
 
         # table for memoizing embeddings
         self.cache_table = {}
@@ -172,8 +138,8 @@
 
     def load(self):
         import skipthoughts
-        self.skipthoughts.path_to_models = datadir
-        self.skipthoughts.path_to_tables = datadir
+        self.skipthoughts.path_to_models = self.datadir
+        self.skipthoughts.path_to_tables = self.datadir
         self.skipthoughts.path_to_umodel = skipthoughts.path_to_models + 'uni_skip.npz'
         self.skipthoughts.path_to_bmodel = skipthoughts.path_to_models + 'bi_skip.npz'
         self.st = skipthoughts.load_model()
@@ -194,5 +160,4 @@
         else:
             output_vector, = self.encode(self.st, [sentence, ], verbose=False)
             self.cache_table[sentence] = output_vector
-        return output_vector
->>>>>>> 8e38e06b
+        return output_vector